--- conflicted
+++ resolved
@@ -1,6 +1,2 @@
 [workspace]
-<<<<<<< HEAD
-members = ["benser", "wgpu-renderer", "html", "paint"]
-=======
-members = ["benser", "benser-cli", "browser", "html"]
->>>>>>> 523d644a
+members = ["benser", "wgpu-renderer", "html", "paint"]